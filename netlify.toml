--- conflicted
+++ resolved
@@ -135,10 +135,6 @@
 [[headers]]
   for = "/*"
   [headers.values]
-<<<<<<< HEAD
-
-=======
->>>>>>> 9f00427a
     X-XSS-Protection = "1; mode=block"
     Content-Security-Policy = """
       default-src 'self';
@@ -176,24 +172,13 @@
         https://store.fun https://*.store.fun
         https://*.privy.io https://auth.privy.io https://console.privy.io
         https://*.walletconnect.com https://explorer-api.walletconnect.com
-<<<<<<< HEAD
-        wss://relay.walletconnect.com wss://relay.walletconnect.org
-        wss://www.walletlink.org https://*.rpc.privy.systems
-=======
->>>>>>> 9f00427a
         wss://*.solana.com ws://*.solana.com
         blob:
         data:;
       frame-src 'self' 
         https://*.stripe.com https://*.stripe.network https://js.stripe.com https://hooks.stripe.com 
         https://*.solana.com https://*.phantom.app https://*.backpack.app https://*.solflare.com
-<<<<<<< HEAD
-        https://*.privy.io https://auth.privy.io
-        https://verify.walletconnect.com https://verify.walletconnect.org
-        https://challenges.cloudflare.com;
-=======
         https://*.privy.io https://auth.privy.io;
->>>>>>> 9f00427a
       img-src 'self' data: blob: 
         https://*.stripe.com https://*.netlify.app https://*.netlify.com 
         https://*.supabase.co https://*.arweave.net https://arweave.net 
